import logging
import warnings
from typing import Dict, Tuple

import gymnasium as gym
from gymnasium.spaces import Box
import numpy as np
import pandas as pd
from ray.rllib.utils.spaces.simplex import Simplex
from ray.tune.registry import register_env
import scipy


class MultiStockTradingEnv(gym.Env):
    """Multiple stock trading environment (also known as
    portfolio management) with continuous action space.

    """

    metadata = {"render.modes": ["human"]}

    def __init__(self, env_config) -> None:

        assert (
            "df" in env_config and len(env_config["df"]) > 0
        ), "Input data frame can't be empty."

        self.df = env_config.get("df")

<<<<<<< HEAD
        assert isinstance(self.df.index, pd.MultiIndex) and \
            'date' in self.df.index.names and 'tic' in self.df.index.names, \
            "Data frame should have multi-index with date and tic."
        assert 'change' in self.df.columns, \
            "Data frame should have column 'change'."
        assert self.df.isna().sum().sum() == 0, \
            "Nan in input date frame."
=======
        assert (
            isinstance(self.df.index, pd.MultiIndex)
            and "date" in self.df.index.names
            and "tic" in self.df.index.names
        ), "Data frame should have multi-index with date and tic."
        assert "change" in self.df.columns, "Data frame should have column 'change'."
        assert self.df.isna().sum().sum() == 0, "Nan in input date frame."
>>>>>>> 65d8738c

        self.cost_pct = env_config.get("cost_pct", 0.001)
        self.stack_frame = max(int(env_config.get("stack_frame", 1)), 1)
        self.verbose = env_config.get("verbose", False)

        self.df.reset_index(inplace=True)
        self.num_tickers = len(self.df["tic"].unique())
        self.feature_dims = len(self.df.columns) - 2  # exclude date and tic
        self.date = pd.Series(self.df.date.unique())
        self.num_day = len(self.date)
        self.df.set_index(["date", "tic"], inplace=True)

        self.change_matrix = self.df["change"]

        self.feature_matrix = self.df[[col for col in self.df.columns]]
        self.change_matrix = (
            self.change_matrix.to_numpy().reshape(-1, self.num_tickers) / 100.0
        )  # Percentage to decimal.
        self.feature_matrix = self.feature_matrix.to_numpy().reshape(
            -1, self.num_tickers, self.feature_dims
        )

        # Observation space includes n features for each day and previous action.
        self.observation_shape = (
            self.stack_frame * self.feature_dims * self.num_tickers
            + (self.num_tickers + 1),
        )
        # Action space includes cash(index 0) and n tickers.
<<<<<<< HEAD
        self.action_space = Box(low=-1e5, high=1e5, shape=(self.num_tickers + 1,)) 
        self.observation_space = \
            Box(low=-np.inf, high=np.inf, shape=self.observation_shape)
=======
        # self.action_space = Box(low=-1e5, high=1e5, shape=(self.num_tickers + 1,))
        self.action_memory = Simplex(shape=(self.num_tickers + 1,))
        self.observation_space = Box(
            low=-np.inf, high=np.inf, shape=self.observation_shape
        )

        self.logger = logging.getLogger(__name__)
>>>>>>> 65d8738c

        self.logger = logging.getLogger(__name__)
        self.reset()

    def reset(self, *, seed=None, options=None) -> Tuple[np.array, Dict]:
        self.terminal = False
        # skip n days for frame stacking
        self.day = self.stack_frame - 1
        self.asset = 1.0
        self.portfolio = np.zeros((self.num_tickers + 1,))
        self.portfolio[0] = 1.0
        self.asset_memory = [self.asset]
        self.portfolio_memory = [self.portfolio]
        self.action_memory = []
        self.reward_memory = []

        self.win_count = 0
        self.total_cost = 0

        return self.state, {}

    def step(self, action: np.array) -> Tuple[np.array, float, bool, bool, Dict]:
        assert len(action) == self.num_tickers + 1, f"Invalid action {action}."
        # action = scipy.special.softmax(action)
        action.flags.writeable = True
        action = np.clip(action, 0.0, 1.0)
        action /= action.sum()
        if np.abs(action.sum() - 1.0) > 1e-8:
            action[0] += 1 - action.sum()
            warnings.warn(f"{action.sum()} != 0. Adjust cash position to {action[0]}.")

        self.terminal = self.day >= self.date.shape[0] - 2

        # Exclude cash to compute cost
        cost = np.abs(self.portfolio - action)[1:].sum() * self.cost_pct
<<<<<<< HEAD
        self.total_cost += cost * self.asset
        self.asset *= 1 - cost
        last_portfolio = self.portfolio
=======
        self.asset *= 1 - cost
>>>>>>> 65d8738c
        self.portfolio = action

        # state: s -> s+1
        self.day += 1

        changes = np.insert(self.change_matrix[self.day], 0, 0)
        if np.dot(changes, self.portfolio) > np.dot(changes, last_portfolio):
            self.win_count += 1
        self.asset *= 1 + np.dot(changes, self.portfolio)
        self.asset_memory.append(self.asset)

        assert self.asset_memory[-2] > 0, f"Non positive asset in: {self.asset_memory}"
        reward = np.log2(self.asset_memory[-1] / self.asset_memory[-2])

        self.action_memory.append(action)
        self.reward_memory.append(reward)

        if self.terminal:
            msg = "-" * 30 + "\n"
            msg += f"Reward memory: {self.reward_memory}\n \
                        Action memory: {self.action_memory}\n \
                        Asset memory: {self.asset_memory}"
            if self.verbose:
                print(msg)
            else:
                self.logger.log(logging.INFO, msg=msg)

        return self.state, reward, self.terminal, False, {}

    @property
    def state(self) -> None:
        return np.concatenate(
            [self.feature_matrix[self.day, :, :].flatten(), self.portfolio], axis=0
        )


def _env_creator(env_config):
    return MultiStockTradingEnv(env_config)


register_env("MultiStockTrading", _env_creator)<|MERGE_RESOLUTION|>--- conflicted
+++ resolved
@@ -27,15 +27,6 @@
 
         self.df = env_config.get("df")
 
-<<<<<<< HEAD
-        assert isinstance(self.df.index, pd.MultiIndex) and \
-            'date' in self.df.index.names and 'tic' in self.df.index.names, \
-            "Data frame should have multi-index with date and tic."
-        assert 'change' in self.df.columns, \
-            "Data frame should have column 'change'."
-        assert self.df.isna().sum().sum() == 0, \
-            "Nan in input date frame."
-=======
         assert (
             isinstance(self.df.index, pd.MultiIndex)
             and "date" in self.df.index.names
@@ -43,7 +34,6 @@
         ), "Data frame should have multi-index with date and tic."
         assert "change" in self.df.columns, "Data frame should have column 'change'."
         assert self.df.isna().sum().sum() == 0, "Nan in input date frame."
->>>>>>> 65d8738c
 
         self.cost_pct = env_config.get("cost_pct", 0.001)
         self.stack_frame = max(int(env_config.get("stack_frame", 1)), 1)
@@ -72,11 +62,6 @@
             + (self.num_tickers + 1),
         )
         # Action space includes cash(index 0) and n tickers.
-<<<<<<< HEAD
-        self.action_space = Box(low=-1e5, high=1e5, shape=(self.num_tickers + 1,)) 
-        self.observation_space = \
-            Box(low=-np.inf, high=np.inf, shape=self.observation_shape)
-=======
         # self.action_space = Box(low=-1e5, high=1e5, shape=(self.num_tickers + 1,))
         self.action_memory = Simplex(shape=(self.num_tickers + 1,))
         self.observation_space = Box(
@@ -84,7 +69,6 @@
         )
 
         self.logger = logging.getLogger(__name__)
->>>>>>> 65d8738c
 
         self.logger = logging.getLogger(__name__)
         self.reset()
@@ -120,13 +104,9 @@
 
         # Exclude cash to compute cost
         cost = np.abs(self.portfolio - action)[1:].sum() * self.cost_pct
-<<<<<<< HEAD
         self.total_cost += cost * self.asset
         self.asset *= 1 - cost
         last_portfolio = self.portfolio
-=======
-        self.asset *= 1 - cost
->>>>>>> 65d8738c
         self.portfolio = action
 
         # state: s -> s+1
